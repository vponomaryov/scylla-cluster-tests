--- conflicted
+++ resolved
@@ -2508,11 +2508,7 @@
                 pip install --upgrade pip
                 pip install pyyaml
             """)
-<<<<<<< HEAD
         elif node.is_debian():
-=======
-        elif node.is_debian8():
->>>>>>> 39822a5b
             prereqs_script = dedent("""
                 apt-get update
                 apt-get install -y curl
@@ -2528,11 +2524,7 @@
                 pip install pyyaml
             """)
         else:
-<<<<<<< HEAD
             raise ValueError('Unsupported Distribution type: {}'.format(str(node.distro)))
-=======
-            raise ValueError('Unsupported Distro found: {}'.format(node.distro))
->>>>>>> 39822a5b
         node.remoter.run("sudo bash -ce '%s'" % prereqs_script)
 
     def download_scylla_monitoring(self, node):
