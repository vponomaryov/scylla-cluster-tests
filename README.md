gocql
=====

![Build](https://github.com/scylladb/gocql/workflows/Build/badge.svg)
[![GoDoc](https://godoc.org/github.com/scylladb/gocql?status.svg)](https://godoc.org/github.com/scylladb/gocql)

This is a fork of [gocql](https://github.com/gocql/gocql) package that we created at Scylla.
It contains extensions to tokenAwareHostPolicy supported by the Scylla 2.3 and onwards.
It allows driver to select a connection to a particular shard on a host based on the token.
This eliminates passing data between shards and significantly reduces latency. 
The protocol extension spec is available [here](https://github.com/scylladb/scylla/blob/master/docs/protocol-extensions.md).

There are open pull requests to merge the functionality to the upstream project:
 
* [gocql/gocql#1210](https://github.com/gocql/gocql/pull/1210)
* [gocql/gocql#1211](https://github.com/gocql/gocql/pull/1211).

Installation
------------

This is a drop-in replacement to gocql, to use it vendor as `github.com/gocql/gocql`.

With `dep` you can use source option:

```
[[constraint]]
  name = "github.com/gocql/gocql"
  source = "git@github.com:scylladb/gocql.git"
  branch = "master"
```

With glide you can use repo option:

```
- package: github.com/gocql/gocql
  vcs: git
  version: master
  repo: git@github.com:scylladb/gocql.git
```

With new Go modules you can use replace command:

```
go mod edit -replace=github.com/gocql/gocql=github.com/scylladb/gocql@{version}
```
where `version` is your intended version to be used. As gocql is currently not versioned you have to specify
version in following format `v0.0.0-%Y%m%d%H%M%S-{commit_sha:12}`.  
Full example:
```
go mod edit -replace=github.com/gocql/gocql=github.com/scylladb/gocql@v0.0.0-20181030092923-dc6f47ffd978
```

Configuration
-------------

In order to make shard-awareness work, token aware host selection policy has to be enabled.
Please make sure that the gocql configuration has `PoolConfig.HostSelectionPolicy` properly set like in the example below. 

```go
c := gocql.NewCluster(hosts...)

// Enable token aware host selection policy, if using multi-dc cluster set a local DC.
fallback := gocql.RoundRobinHostPolicy()
if localDC != "" {
	fallback = gocql.DCAwareRoundRobinPolicy(localDC)
}
c.PoolConfig.HostSelectionPolicy = gocql.TokenAwareHostPolicy(fallback)

// If using multi-dc cluster use the "local" consistency levels. 
if localDC != "" {
	c.Consistency = gocql.LocalQuorum
}
```

### Shard-aware port

This version of gocql supports a more robust method of establishing connection for each shard by using _shard aware port_ for native transport.
It greatly reduces time and the number of connections needed to establish a connection per shard in some cases - ex. when many clients connect at once, or when there are non-shard-aware clients connected to the same cluster.

If you are using a custom Dialer and if your nodes expose the shard-aware port, it is highly recommended to update it so that it uses a specific source port when connecting.

- If you are using a custom `net.Dialer`, you can make your dialer honor the source port by wrapping it in a `gocql.ScyllaShardAwareDialer`:
  ```go
  oldDialer := net.Dialer{...}
  clusterConfig.Dialer := &gocql.ScyllaShardAwareDialer{oldDialer}
  ```
- If you are using a custom type implementing `gocql.Dialer`, you can get the source port by using the `gocql.ScyllaGetSourcePort` function.
  An example:
  ```go
  func (d *myDialer) DialContext(ctx context.Context, network, addr string) (net.Conn, error) {
      sourcePort := gocql.ScyllaGetSourcePort(ctx)
      localAddr, err := net.ResolveTCPAddr(network, fmt.Sprintf(":%d", sourcePort))
      if err != nil {
          return nil, err
      }
	  d := &net.Dialer{LocalAddr: localAddr}
	  return d.DialContext(ctx, network, addr)
  }
  ```
  The source port might be already bound by another connection on your system.
  In such case, you should return an appropriate error so that the driver can retry with a different port suitable for the shard it tries to connect to.

  - If you are using `net.Dialer.DialContext`, this function will return an error in case the source port is unavailable, and you can just return that error from your custom `Dialer`.
  - Otherwise, if you detect that the source port is unavailable, you can either return `gocql.ErrScyllaSourcePortAlreadyInUse` or `syscall.EADDRINUSE`.

For this feature to work correctly, you need to make sure the following conditions are met:

- Your cluster nodes are configured to listen on the shard-aware port (`native_shard_aware_transport_port` option),
- Your cluster nodes are not behind a NAT which changes source ports,
- If you have a custom Dialer, it connects from the correct source port (see the guide above).

The feature is designed to gracefully fall back to the using the non-shard-aware port when it detects that some of the above conditions are not met.
The driver will print a warning about misconfigured address translation if it detects it.
Issues with shard-aware port not being reachable are not reported in non-debug mode, because there is no way to detect it without false positives.

If you suspect that this feature is causing you problems, you can completely disable it by setting the `ClusterConfig.DisableShardAwarePort` flag to false.

---

Package gocql implements a fast and robust Cassandra client for the
Go programming language.

Project Website: https://gocql.github.io/<br>
API documentation: https://godoc.org/github.com/gocql/gocql<br>
Discussions: https://groups.google.com/forum/#!forum/gocql

Supported Versions
------------------

The following matrix shows the versions of Go and Cassandra that are tested with the integration test suite as part of the CI build:

Go/Cassandra | 2.1.x | 2.2.x | 3.x.x
-------------| -------| ------| ---------
1.14 | yes | yes | yes
1.15 | yes | yes | yes

Gocql has been tested in production against many different versions of Cassandra. Due to limits in our CI setup we only test against the latest 3 major releases, which coincide with the official support from the Apache project.

Sunsetting Model
----------------

In general, the gocql team will focus on supporting the current and previous versions of Go. gocql may still work with older versions of Go, but official support for these versions will have been sunset.

Installation
------------

    go get github.com/gocql/gocql


Features
--------

* Modern Cassandra client using the native transport
* Automatic type conversions between Cassandra and Go
  * Support for all common types including sets, lists and maps
  * Custom types can implement a `Marshaler` and `Unmarshaler` interface
  * Strict type conversions without any loss of precision
  * Built-In support for UUIDs (version 1 and 4)
* Support for logged, unlogged and counter batches
* Cluster management
  * Automatic reconnect on connection failures with exponential falloff
  * Round robin distribution of queries to different hosts
  * Round robin distribution of queries to different connections on a host
  * Each connection can execute up to n concurrent queries (whereby n is the limit set by the protocol version the client chooses to use)
  * Optional automatic discovery of nodes
  * Policy based connection pool with token aware and round-robin policy implementations
* Support for password authentication
* Iteration over paged results with configurable page size
* Support for TLS/SSL
* Optional frame compression (using snappy)
* Automatic query preparation
* Support for query tracing
* Support for Cassandra 2.1+ [binary protocol version 3](https://github.com/apache/cassandra/blob/trunk/doc/native_protocol_v3.spec)
  * Support for up to 32768 streams
  * Support for tuple types
  * Support for client side timestamps by default
  * Support for UDTs via a custom marshaller or struct tags
* Support for Cassandra 3.0+ [binary protocol version 4](https://github.com/apache/cassandra/blob/trunk/doc/native_protocol_v4.spec)
* An API to access the schema metadata of a given keyspace

Performance
-----------
While the driver strives to be highly performant, there are cases where it is difficult to test and verify. The driver is built
with maintainability and code readability in mind first and then performance and features, as such every now and then performance
may degrade, if this occurs please report and issue and it will be looked at and remedied. The only time the driver copies data from
its read buffer is when it Unmarshal's data into supplied types.

Some tips for getting more performance from the driver:
* Use the TokenAware policy
* Use many goroutines when doing inserts, the driver is asynchronous but provides a synchronous API, it can execute many queries concurrently
* Tune query page size
* Reading data from the network to unmarshal will incur a large amount of allocations, this can adversely affect the garbage collector, tune `GOGC`
* Close iterators after use to recycle byte buffers

Important Default Keyspace Changes
----------------------------------
gocql no longer supports executing "use <keyspace>" statements to simplify the library. The user still has the
ability to define the default keyspace for connections but now the keyspace can only be defined before a
session is created. Queries can still access keyspaces by indicating the keyspace in the query:
```sql
SELECT * FROM example2.table;
```

Example of correct usage:
```go
	cluster := gocql.NewCluster("192.168.1.1", "192.168.1.2", "192.168.1.3")
	cluster.Keyspace = "example"
	...
	session, err := cluster.CreateSession()

```
Example of incorrect usage:
```go
	cluster := gocql.NewCluster("192.168.1.1", "192.168.1.2", "192.168.1.3")
	cluster.Keyspace = "example"
	...
	session, err := cluster.CreateSession()

	if err = session.Query("use example2").Exec(); err != nil {
		log.Fatal(err)
	}
```
This will result in an err being returned from the session.Query line as the user is trying to execute a "use"
statement.

Example
-------

<<<<<<< HEAD
```go
/* Before you execute the program, Launch `cqlsh` and execute:
create keyspace example with replication = { 'class' : 'SimpleStrategy', 'replication_factor' : 1 };
create table example.tweet(timeline text, id UUID, text text, PRIMARY KEY(id));
create index on example.tweet(timeline);
*/
package main

import (
	"fmt"
	"log"

	"github.com/scylladb/gocql"
)

func main() {
	// connect to the cluster
	cluster := gocql.NewCluster("192.168.1.1", "192.168.1.2", "192.168.1.3")
	cluster.Keyspace = "example"
	cluster.Consistency = gocql.Quorum
	session, _ := cluster.CreateSession()
	defer session.Close()

	// insert a tweet
	if err := session.Query(`INSERT INTO tweet (timeline, id, text) VALUES (?, ?, ?)`,
		"me", gocql.TimeUUID(), "hello world").Exec(); err != nil {
		log.Fatal(err)
	}

	var id gocql.UUID
	var text string

	/* Search for a specific set of records whose 'timeline' column matches
	 * the value 'me'. The secondary index that we created earlier will be
	 * used for optimizing the search */
	if err := session.Query(`SELECT id, text FROM tweet WHERE timeline = ? LIMIT 1`,
		"me").Consistency(gocql.One).Scan(&id, &text); err != nil {
		log.Fatal(err)
	}
	fmt.Println("Tweet:", id, text)

	// list all tweets
	iter := session.Query(`SELECT id, text FROM tweet WHERE timeline = ?`, "me").Iter()
	for iter.Scan(&id, &text) {
		fmt.Println("Tweet:", id, text)
	}
	if err := iter.Close(); err != nil {
		log.Fatal(err)
	}
}
```


Authentication 
-------

```go
cluster := gocql.NewCluster("192.168.1.1", "192.168.1.2", "192.168.1.3")
cluster.Authenticator = gocql.PasswordAuthenticator{
	Username: "user",
	Password: "password"
}
cluster.Keyspace = "example"
cluster.Consistency = gocql.Quorum
session, _ := cluster.CreateSession()
defer session.Close()
```
=======
See [package documentation](https://pkg.go.dev/github.com/gocql/gocql#pkg-examples).
>>>>>>> 4364a4b9

Data Binding
------------

There are various ways to bind application level data structures to CQL statements:

* You can write the data binding by hand, as outlined in the Tweet example. This provides you with the greatest flexibility, but it does mean that you need to keep your application code in sync with your Cassandra schema.
* You can dynamically marshal an entire query result into an `[]map[string]interface{}` using the `SliceMap()` API. This returns a slice of row maps keyed by CQL column names. This method requires no special interaction with the gocql API, but it does require your application to be able to deal with a key value view of your data.
* As a refinement on the `SliceMap()` API you can also call `MapScan()` which returns `map[string]interface{}` instances in a row by row fashion.
* The `Bind()` API provides a client app with a low level mechanism to introspect query meta data and extract appropriate field values from application level data structures.
* The [gocqlx](https://github.com/scylladb/gocqlx) package is an idiomatic extension to gocql that provides usability features. With gocqlx you can bind the query parameters from maps and structs, use named query parameters (:identifier) and scan the query results into structs and slices. It comes with a fluent and flexible CQL query builder that supports full CQL spec, including BATCH statements and custom functions.
* Building on top of the gocql driver, [cqlr](https://github.com/relops/cqlr) adds the ability to auto-bind a CQL iterator to a struct or to bind a struct to an INSERT statement.
* Another external project that layers on top of gocql is [cqlc](http://relops.com/cqlc) which generates gocql compliant code from your Cassandra schema so that you can write type safe CQL statements in Go with a natural query syntax.
* [gocassa](https://github.com/hailocab/gocassa) is an external project that layers on top of gocql to provide convenient query building and data binding.
* [gocqltable](https://github.com/kristoiv/gocqltable) provides an ORM-style convenience layer to make CRUD operations with gocql easier.

More Examples and Resources
--------

The course [Using Scylla Drivers](https://university.scylladb.com/courses/using-scylla-drivers/) in Scylla University explains how to use drivers in different languages to interact with a Scylla cluster.
The lesson, [Golang and Scylla Part 1](https://university.scylladb.com/courses/using-scylla-drivers/lessons/golang-and-scylla-part-1/) includes a sample application that, using the GoCQL driver, interacts with a three-node Scylla cluster. 
It connects to a Scylla cluster, displays the contents of a  table, inserts and deletes data, and shows the contents of the table after each action.


Ecosystem
---------

The following community maintained tools are known to integrate with gocql:

* [gocqlx](https://github.com/scylladb/gocqlx) is a gocql extension that automates data binding, adds named queries support, provides flexible query builders and plays well with gocql.
* [journey](https://github.com/db-journey/journey) is a migration tool with Cassandra support.
* [negronicql](https://github.com/mikebthun/negronicql) is gocql middleware for Negroni.
* [cqlr](https://github.com/relops/cqlr) adds the ability to auto-bind a CQL iterator to a struct or to bind a struct to an INSERT statement.
* [cqlc](http://relops.com/cqlc) generates gocql compliant code from your Cassandra schema so that you can write type safe CQL statements in Go with a natural query syntax.
* [gocassa](https://github.com/hailocab/gocassa) provides query building, adds data binding, and provides easy-to-use "recipe" tables for common query use-cases.
* [gocqltable](https://github.com/kristoiv/gocqltable) is a wrapper around gocql that aims to simplify common operations.
* [gockle](https://github.com/willfaught/gockle) provides simple, mockable interfaces that wrap gocql types
* [scylladb](https://github.com/scylladb/scylla) is a fast Apache Cassandra-compatible NoSQL database
* [go-cql-driver](https://github.com/MichaelS11/go-cql-driver) is an CQL driver conforming to the built-in database/sql interface. It is good for simple use cases where the database/sql interface is wanted. The CQL driver is a wrapper around this project.

Other Projects
--------------

* [gocqldriver](https://github.com/tux21b/gocqldriver) is the predecessor of gocql based on Go's `database/sql` package. This project isn't maintained anymore, because Cassandra wasn't a good fit for the traditional `database/sql` API. Use this package instead.

SEO
---

For some reason, when you Google `golang cassandra`, this project doesn't feature very highly in the result list. But if you Google `go cassandra`, then we're a bit higher up the list. So this is note to try to convince Google that golang is an alias for Go.

License
-------

> Copyright (c) 2012-2016 The gocql Authors. All rights reserved.
> Use of this source code is governed by a BSD-style
> license that can be found in the LICENSE file.<|MERGE_RESOLUTION|>--- conflicted
+++ resolved
@@ -226,77 +226,7 @@
 Example
 -------
 
-<<<<<<< HEAD
-```go
-/* Before you execute the program, Launch `cqlsh` and execute:
-create keyspace example with replication = { 'class' : 'SimpleStrategy', 'replication_factor' : 1 };
-create table example.tweet(timeline text, id UUID, text text, PRIMARY KEY(id));
-create index on example.tweet(timeline);
-*/
-package main
-
-import (
-	"fmt"
-	"log"
-
-	"github.com/scylladb/gocql"
-)
-
-func main() {
-	// connect to the cluster
-	cluster := gocql.NewCluster("192.168.1.1", "192.168.1.2", "192.168.1.3")
-	cluster.Keyspace = "example"
-	cluster.Consistency = gocql.Quorum
-	session, _ := cluster.CreateSession()
-	defer session.Close()
-
-	// insert a tweet
-	if err := session.Query(`INSERT INTO tweet (timeline, id, text) VALUES (?, ?, ?)`,
-		"me", gocql.TimeUUID(), "hello world").Exec(); err != nil {
-		log.Fatal(err)
-	}
-
-	var id gocql.UUID
-	var text string
-
-	/* Search for a specific set of records whose 'timeline' column matches
-	 * the value 'me'. The secondary index that we created earlier will be
-	 * used for optimizing the search */
-	if err := session.Query(`SELECT id, text FROM tweet WHERE timeline = ? LIMIT 1`,
-		"me").Consistency(gocql.One).Scan(&id, &text); err != nil {
-		log.Fatal(err)
-	}
-	fmt.Println("Tweet:", id, text)
-
-	// list all tweets
-	iter := session.Query(`SELECT id, text FROM tweet WHERE timeline = ?`, "me").Iter()
-	for iter.Scan(&id, &text) {
-		fmt.Println("Tweet:", id, text)
-	}
-	if err := iter.Close(); err != nil {
-		log.Fatal(err)
-	}
-}
-```
-
-
-Authentication 
--------
-
-```go
-cluster := gocql.NewCluster("192.168.1.1", "192.168.1.2", "192.168.1.3")
-cluster.Authenticator = gocql.PasswordAuthenticator{
-	Username: "user",
-	Password: "password"
-}
-cluster.Keyspace = "example"
-cluster.Consistency = gocql.Quorum
-session, _ := cluster.CreateSession()
-defer session.Close()
-```
-=======
-See [package documentation](https://pkg.go.dev/github.com/gocql/gocql#pkg-examples).
->>>>>>> 4364a4b9
+See [package documentation](https://pkg.go.dev/github.com/scylladb/gocql#pkg-examples).
 
 Data Binding
 ------------
