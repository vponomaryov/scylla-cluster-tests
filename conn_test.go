--- conflicted
+++ resolved
@@ -981,28 +981,29 @@
 }
 
 func NewTestServerWithAddress(addr string, t testing.TB, protocol uint8, ctx context.Context) *TestServer {
-<<<<<<< HEAD
-	return NewTestServerWithAddressAndSupportedFactory(addr, t, protocol, ctx, nil)
-}
-
-func NewTestServerWithAddressAndSupportedFactory(addr string, t testing.TB, protocol uint8, ctx context.Context, supportedFactory testSupportedFactory) *TestServer {
-	laddr, err := net.ResolveTCPAddr("tcp", addr)
-=======
 	return newTestServerOpts{
 		addr:     addr,
 		protocol: protocol,
 	}.newServer(t, ctx)
 }
 
+func NewTestServerWithAddressAndSupportedFactory(addr string, t testing.TB, protocol uint8, ctx context.Context, supportedFactory testSupportedFactory) *TestServer {
+	return newTestServerOpts{
+		addr:             addr,
+		protocol:         protocol,
+		supportedFactory: supportedFactory,
+	}.newServer(t, ctx)
+}
+
 type newTestServerOpts struct {
-	addr     string
-	protocol uint8
-	recvHook func(*framer)
+	addr             string
+	protocol         uint8
+	supportedFactory testSupportedFactory
+	recvHook         func(*framer)
 }
 
 func (nts newTestServerOpts) newServer(t testing.TB, ctx context.Context) *TestServer {
 	laddr, err := net.ResolveTCPAddr("tcp", nts.addr)
->>>>>>> 909f2a77
 	if err != nil {
 		t.Fatal(err)
 	}
@@ -1027,11 +1028,8 @@
 		ctx:        ctx,
 		cancel:     cancel,
 
-<<<<<<< HEAD
-		supportedFactory: supportedFactory,
-=======
-		onRecv: nts.recvHook,
->>>>>>> 909f2a77
+		supportedFactory: nts.supportedFactory,
+		onRecv:           nts.recvHook,
 	}
 
 	go srv.closeWatch()
@@ -1096,11 +1094,7 @@
 	t                testing.TB
 	listen           net.Listener
 	nKillReq         int64
-<<<<<<< HEAD
-	compressor       Compressor
 	supportedFactory testSupportedFactory
-=======
->>>>>>> 909f2a77
 
 	protocol   byte
 	headerSize int
@@ -1110,7 +1104,10 @@
 	mu     sync.Mutex
 	closed bool
 
-<<<<<<< HEAD
+	// onRecv is a hook point for tests, called in receive loop.
+	onRecv func(*framer)
+}
+
 type testSupportedFactory func(conn net.Conn) map[string][]string
 
 func (srv *TestServer) session() (*Session, error) {
@@ -1123,10 +1120,6 @@
 		srv.t.Fatal(err)
 	}
 	return hosts[0]
-=======
-	// onRecv is a hook point for tests, called in receive loop.
-	onRecv func(*framer)
->>>>>>> 909f2a77
 }
 
 func (srv *TestServer) closeWatch() {
