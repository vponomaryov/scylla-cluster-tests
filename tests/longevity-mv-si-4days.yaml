test_duration: 5760
prepare_write_cmd: ["cassandra-stress user profile=/tmp/c-s_profile_4mv_5queries.yaml ops'(insert=15,read1=1,read2=1,read3=1,read4=1,read5=1)' cl=QUORUM n=100000000 -port jmx=6868 -mode cql3 native -rate threads=10",
                    "cassandra-stress user profile=/tmp/c-s_profile_3si_5queries.yaml ops'(insert=25,si_read1=1,si_read2=1,si_read3=1,si_read4=1,si_read5=1)' cl=QUORUM n=100000000 -port jmx=6868 -mode cql3 native -rate threads=10"
                   ]
stress_read_cmd: ["cassandra-stress user profile=/tmp/c-s_profile_4mv_5queries.yaml ops'(insert=15,read1=1,read2=1,read3=1,read4=1,read5=1)' cl=QUORUM duration=5760m -port jmx=6868 -mode cql3 native -rate threads=10",
                  "cassandra-stress user profile=/tmp/c-s_profile_2mv_2queries.yaml ops'(insert=6,mv_p_read1=1,mv_p_read2=1)' cl=QUORUM duration=5760m -port jmx=6868 -mode cql3 native -rate threads=10",
                  "cassandra-stress user profile=/tmp/c-s_profile_3si_5queries.yaml ops'(insert=25,si_read1=1,si_read2=1,si_read3=1,si_read4=1,si_read5=1)' cl=QUORUM duration=5760m -port jmx=6868 -mode cql3 native -rate threads=10",
                  "cassandra-stress user profile=/tmp/c-s_profile_2si_2queries.yaml ops'(insert=10,si_p_read1=1,si_p_read2=1)' cl=QUORUM duration=5760m -port jmx=6868 -mode cql3 native -rate threads=10"

                 ]
n_db_nodes: 5
n_loaders: 2
n_monitor_nodes: 1
nemesis_class_name: 'ChaosMonkey'
nemesis_interval: 30
nemesis_during_prepare: 'true'
user_prefix: 'longevity-mv-si-4d-VERSION'
failure_post_behavior: keep
space_node_threshold: 644245
ip_ssh_connections: 'private'
#When the load is too heavy for one lader when using MULTI-KEYSPACES, the load is spreaded evenly across the loaders (round_robin)
round_robin: 'false'
experimental: 'true'
# append_conf: 'enable_sstable_data_integrity_check: true'
append_scylla_args: '--blocked-reactor-notify-ms 1000 --enable-sstables-mc-format true'

# aws instance_provision: on_demand|spot_fleet|spot_low_price|spot_duration
instance_provision: 'on_demand'

# scylla-manager configuration
# if running on aws and use_mgmt is true, the monitor image should not contain scylla
use_mgmt: true
mgmt_port: 10090
scylla_repo_m: 'http://repositories.scylladb.com/scylla/repo/qa-test/centos/scylladb-2018.1.repo'
scylla_mgmt_repo: 'http://repositories.scylladb.com/scylla/repo/qa-test/centos/scylladb-manager-1.3.repo'

backends: !mux
    gce: !mux
        cluster_backend: 'gce'
        user_credentials_path: '~/.ssh/scylla-test'
        gce_network: 'qa-vpc'
        gce_image: 'https://www.googleapis.com/compute/v1/projects/centos-cloud/global/images/family/centos-7'
        gce_image_username: 'scylla-test'
        gce_instance_type_db: 'n1-highmem-16'
        gce_root_disk_type_db: 'pd-ssd'
        gce_root_disk_size_db: 50
        gce_n_local_ssd_disk_db: 8
        gce_instance_type_loader: 'n1-standard-4'
        gce_root_disk_type_loader: 'pd-standard'
        gce_n_local_ssd_disk_loader: 0
        gce_instance_type_monitor: 'n1-standard-2'
        gce_root_disk_type_monitor: 'pd-standard'
        gce_root_disk_size_monitor: 50
        gce_n_local_ssd_disk_monitor: 0
        scylla_repo: 'REPO_FILE_PATH'
        us_east_1:
          gce_datacenter: 'us-east1-b'
    aws: !mux
        cluster_backend: 'aws'
        user_credentials_path: '~/.ssh/scylla-qa-ec2'
        instance_type_loader: 'c4.large'
        instance_type_monitor: 't2.small'
        instance_type_db: 'i3.4xlarge'
        us_east_1:
            region_name: 'us-east-1'
            security_group_ids: 'sg-c5e1f7a0'
            subnet_id: 'subnet-ec4a72c4'
            ami_id_db_scylla: 'AMI-ID'
            ami_id_loader: 'AMI-ID'
<<<<<<< HEAD
            ami_id_monitor: 'ami-9887c6e7' # Clean CentOs 7 ami
=======
            ami_id_monitor: 'AMI-ID'
            aws_root_disk_size_monitor: 20  # GB
>>>>>>> 32d5bcb2
            ami_db_scylla_user: 'centos'
            ami_loader_user: 'centos'
            ami_monitor_user: 'centos'

databases: !mux
    cassandra:
        db_type: cassandra
    scylla:
        db_type: scylla
<|MERGE_RESOLUTION|>--- conflicted
+++ resolved
@@ -67,12 +67,8 @@
             subnet_id: 'subnet-ec4a72c4'
             ami_id_db_scylla: 'AMI-ID'
             ami_id_loader: 'AMI-ID'
-<<<<<<< HEAD
             ami_id_monitor: 'ami-9887c6e7' # Clean CentOs 7 ami
-=======
-            ami_id_monitor: 'AMI-ID'
             aws_root_disk_size_monitor: 20  # GB
->>>>>>> 32d5bcb2
             ami_db_scylla_user: 'centos'
             ami_loader_user: 'centos'
             ami_monitor_user: 'centos'
