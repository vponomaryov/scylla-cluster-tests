// Copyright (c) 2012 The gocql Authors. All rights reserved.
// Use of this source code is governed by a BSD-style
// license that can be found in the LICENSE file.

package gocql

import (
	"context"
	"errors"
	"net"
	"time"
)

// PoolConfig configures the connection pool used by the driver, it defaults to
// using a round-robin host selection policy and a round-robin connection selection
// policy for each host.
type PoolConfig struct {
	// HostSelectionPolicy sets the policy for selecting which host to use for a
	// given query (default: RoundRobinHostPolicy())
	HostSelectionPolicy HostSelectionPolicy
}

func (p PoolConfig) buildPool(session *Session) *policyConnPool {
	return newPolicyConnPool(session)
}

// ClusterConfig is a struct to configure the default cluster implementation
// of gocql. It has a variety of attributes that can be used to modify the
// behavior to fit the most common use cases. Applications that require a
// different setup must implement their own cluster.
type ClusterConfig struct {
	// addresses for the initial connections. It is recommended to use the value set in
	// the Cassandra config for broadcast_address or listen_address, an IP address not
	// a domain name. This is because events from Cassandra will use the configured IP
	// address, which is used to index connected hosts. If the domain name specified
	// resolves to more than 1 IP address then the driver may connect multiple times to
	// the same host, and will not mark the node being down or up from events.
	Hosts      []string
	CQLVersion string // CQL version (default: 3.0.0)

	// ProtoVersion sets the version of the native protocol to use, this will
	// enable features in the driver for specific protocol versions, generally this
	// should be set to a known version (2,3,4) for the cluster being connected to.
	//
	// If it is 0 or unset (the default) then the driver will attempt to discover the
	// highest supported protocol for the cluster. In clusters with nodes of different
	// versions the protocol selected is not defined (ie, it can be any of the supported in the cluster)
	ProtoVersion       int
	Timeout            time.Duration                            // connection timeout (default: 600ms)
	ConnectTimeout     time.Duration                            // initial connection timeout, used during initial dial to server (default: 600ms)
	Port               int                                      // port (default: 9042)
	Keyspace           string                                   // initial keyspace (optional)
	NumConns           int                                      // number of connections per host (default: 2), this option has no effect when working with Scylla - instead, one connection for each shard will be created
	Consistency        Consistency                              // default consistency level (default: Quorum)
	Compressor         Compressor                               // compression algorithm (default: nil)
	Authenticator      Authenticator                            // authenticator (default: nil)
	AuthProvider       func(h *HostInfo) (Authenticator, error) // an authenticator factory. Can be used to create alternative authenticators (default: nil)
	RetryPolicy        RetryPolicy                              // Default retry policy to use for queries (default: 0)
	ConvictionPolicy   ConvictionPolicy                         // Decide whether to mark host as down based on the error and host info (default: SimpleConvictionPolicy)
	ReconnectionPolicy ReconnectionPolicy                       // Default reconnection policy to use for reconnecting before trying to mark host as down (default: see below)
	SocketKeepalive    time.Duration                            // The keepalive period to use, enabled if > 0 (default: 0)
	MaxPreparedStmts   int                                      // Sets the maximum cache size for prepared statements globally for gocql (default: 1000)
	MaxRoutingKeyInfo  int                                      // Sets the maximum cache size for query info about statements for each session (default: 1000)
	PageSize           int                                      // Default page size to use for created sessions (default: 5000)
	SerialConsistency  Consistency                              // Sets the consistency for the serial part of queries, values can be either SERIAL or LOCAL_SERIAL (default: unset)
	SslOpts            *SslOptions
	DefaultTimestamp   bool // Sends a client side timestamp for all requests which overrides the timestamp at which it arrives at the server. (default: true, only enabled for protocol 3 and above)
	// PoolConfig configures the underlying connection pool, allowing the
	// configuration of host selection and connection selection policies.
	PoolConfig PoolConfig

	// If not zero, gocql attempt to reconnect known DOWN nodes in every ReconnectInterval.
	ReconnectInterval time.Duration

	// The maximum amount of time to wait for schema agreement in a cluster after
	// receiving a schema change frame. (default: 60s)
	MaxWaitSchemaAgreement time.Duration

	// HostFilter will filter all incoming events for host, any which don't pass
	// the filter will be ignored. If set will take precedence over any options set
	// via Discovery
	HostFilter HostFilter

	// AddressTranslator will translate addresses found on peer discovery and/or
	// node change events.
	AddressTranslator AddressTranslator

	// If IgnorePeerAddr is true and the address in system.peers does not match
	// the supplied host by either initial hosts or discovered via events then the
	// host will be replaced with the supplied address.
	//
	// For example if an event comes in with host=10.0.0.1 but when looking up that
	// address in system.local or system.peers returns 127.0.0.1, the peer will be
	// set to 10.0.0.1 which is what will be used to connect to.
	IgnorePeerAddr bool

	// If DisableInitialHostLookup then the driver will not attempt to get host info
	// from the system.peers table, this will mean that the driver will connect to
	// hosts supplied and will not attempt to lookup the hosts information, this will
	// mean that data_centre, rack and token information will not be available and as
	// such host filtering and token aware query routing will not be available.
	DisableInitialHostLookup bool

	// Configure events the driver will register for
	Events struct {
		// disable registering for status events (node up/down)
		DisableNodeStatusEvents bool
		// disable registering for topology events (node added/removed/moved)
		DisableTopologyEvents bool
		// disable registering for schema events (keyspace/table/function removed/created/updated)
		DisableSchemaEvents bool
	}

	// DisableSkipMetadata will override the internal result metadata cache so that the driver does not
	// send skip_metadata for queries, this means that the result will always contain
	// the metadata to parse the rows and will not reuse the metadata from the prepared
	// statement.
	//
	// See https://issues.apache.org/jira/browse/CASSANDRA-10786
	DisableSkipMetadata bool

	// QueryObserver will set the provided query observer on all queries created from this session.
	// Use it to collect metrics / stats from queries by providing an implementation of QueryObserver.
	QueryObserver QueryObserver

	// BatchObserver will set the provided batch observer on all queries created from this session.
	// Use it to collect metrics / stats from batch queries by providing an implementation of BatchObserver.
	BatchObserver BatchObserver

	// ConnectObserver will set the provided connect observer on all queries
	// created from this session.
	ConnectObserver ConnectObserver

	// FrameHeaderObserver will set the provided frame header observer on all frames' headers created from this session.
	// Use it to collect metrics / stats from frames by providing an implementation of FrameHeaderObserver.
	FrameHeaderObserver FrameHeaderObserver

	// Default idempotence for queries
	DefaultIdempotence bool

	// The time to wait for frames before flushing the frames connection to Cassandra.
	// Can help reduce syscall overhead by making less calls to write. Set to 0 to
	// disable.
	//
	// (default: 200 microseconds)
	WriteCoalesceWaitTime time.Duration

	// Dialer will be used to establish all connections created for this Cluster.
	// If not provided, a default dialer configured with ConnectTimeout will be used.
	Dialer Dialer

<<<<<<< HEAD
	// DisableShardAwarePort will prevent the driver from connecting to Scylla's shard-aware port,
	// even if there are nodes in the cluster that support it.
	//
	// It is generally recommended to leave this option turned off because gocql can use
	// the shard-aware port to make the process of establishing more robust.
	// However, if you have a cluster with nodes which expose shard-aware port
	// but the port is unreachable due to network configuration issues, you can use
	// this option to work around the issue. Set it to true only if you neither can fix
	// your network nor disable shard-aware port on your nodes.
	DisableShardAwarePort bool
=======
	// Logger for this ClusterConfig.
	// If not specified, defaults to the global gocql.Logger.
	Logger StdLogger
>>>>>>> 9a3953d1

	// internal config for testing
	disableControlConn bool
}

type Dialer interface {
	DialContext(ctx context.Context, network, addr string) (net.Conn, error)
}

// NewCluster generates a new config for the default cluster implementation.
//
// The supplied hosts are used to initially connect to the cluster then the rest of
// the ring will be automatically discovered. It is recommended to use the value set in
// the Cassandra config for broadcast_address or listen_address, an IP address not
// a domain name. This is because events from Cassandra will use the configured IP
// address, which is used to index connected hosts. If the domain name specified
// resolves to more than 1 IP address then the driver may connect multiple times to
// the same host, and will not mark the node being down or up from events.
func NewCluster(hosts ...string) *ClusterConfig {
	cfg := &ClusterConfig{
		Hosts:                  hosts,
		CQLVersion:             "3.0.0",
		Timeout:                600 * time.Millisecond,
		ConnectTimeout:         600 * time.Millisecond,
		Port:                   9042,
		NumConns:               2,
		Consistency:            Quorum,
		MaxPreparedStmts:       defaultMaxPreparedStmts,
		MaxRoutingKeyInfo:      1000,
		PageSize:               5000,
		DefaultTimestamp:       true,
		MaxWaitSchemaAgreement: 60 * time.Second,
		ReconnectInterval:      60 * time.Second,
		ConvictionPolicy:       &SimpleConvictionPolicy{},
		ReconnectionPolicy:     &ConstantReconnectionPolicy{MaxRetries: 3, Interval: 1 * time.Second},
		WriteCoalesceWaitTime:  200 * time.Microsecond,
	}
	return cfg
}

func (cfg *ClusterConfig) logger() StdLogger {
	if cfg.Logger == nil {
		return Logger
	}
	return cfg.Logger
}

// CreateSession initializes the cluster based on this config and returns a
// session object that can be used to interact with the database.
func (cfg *ClusterConfig) CreateSession() (*Session, error) {
	return NewSession(*cfg)
}

// translateAddressPort is a helper method that will use the given AddressTranslator
// if defined, to translate the given address and port into a possibly new address
// and port, If no AddressTranslator or if an error occurs, the given address and
// port will be returned.
func (cfg *ClusterConfig) translateAddressPort(addr net.IP, port int) (net.IP, int) {
	if cfg.AddressTranslator == nil || len(addr) == 0 {
		return addr, port
	}
	newAddr, newPort := cfg.AddressTranslator.Translate(addr, port)
	if gocqlDebug {
		cfg.logger().Printf("gocql: translating address '%v:%d' to '%v:%d'", addr, port, newAddr, newPort)
	}
	return newAddr, newPort
}

func (cfg *ClusterConfig) filterHost(host *HostInfo) bool {
	return !(cfg.HostFilter == nil || cfg.HostFilter.Accept(host))
}

var (
	ErrNoHosts              = errors.New("no hosts provided")
	ErrNoConnectionsStarted = errors.New("no connections were made when creating the session")
	ErrHostQueryFailed      = errors.New("unable to populate Hosts")
)<|MERGE_RESOLUTION|>--- conflicted
+++ resolved
@@ -149,7 +149,6 @@
 	// If not provided, a default dialer configured with ConnectTimeout will be used.
 	Dialer Dialer
 
-<<<<<<< HEAD
 	// DisableShardAwarePort will prevent the driver from connecting to Scylla's shard-aware port,
 	// even if there are nodes in the cluster that support it.
 	//
@@ -160,11 +159,10 @@
 	// this option to work around the issue. Set it to true only if you neither can fix
 	// your network nor disable shard-aware port on your nodes.
 	DisableShardAwarePort bool
-=======
+
 	// Logger for this ClusterConfig.
 	// If not specified, defaults to the global gocql.Logger.
 	Logger StdLogger
->>>>>>> 9a3953d1
 
 	// internal config for testing
 	disableControlConn bool
