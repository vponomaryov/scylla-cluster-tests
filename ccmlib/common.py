#
# Cassandra Cluster Management lib
#

import os
import platform
import re
import shutil
import socket
import stat
import subprocess
import sys
from six import print_
import time
import yaml
import fnmatch

BIN_DIR= "bin"
CASSANDRA_CONF_DIR= "conf"
DSE_CASSANDRA_CONF_DIR="resources/cassandra/conf"

CASSANDRA_CONF = "cassandra.yaml"
LOG4J_CONF = "log4j-server.properties"
LOG4J_TOOL_CONF = "log4j-tools.properties"
LOGBACK_CONF = "logback.xml"
CASSANDRA_ENV = "cassandra-env.sh"
CASSANDRA_WIN_ENV = "cassandra-env.ps1"
CASSANDRA_SH = "cassandra.in.sh"

CONFIG_FILE = "config"

class CCMError(Exception):
    pass

class LoadError(CCMError):
    pass

class ArgumentError(CCMError):
    pass

class UnavailableSocketError(CCMError):
    pass

def get_default_path():
    default_path = os.path.join(get_user_home(), '.ccm')
    if not os.path.exists(default_path):
        os.mkdir(default_path)
    return default_path

def get_user_home():
    if is_win():
        if sys.platform == "cygwin":
            # Need the fully qualified directory
            output = subprocess.Popen(["cygpath", "-m", os.path.expanduser('~')], stdout = subprocess.PIPE, stderr = subprocess.STDOUT).communicate()[0].rstrip()
            return output
        else:
            return os.environ['USERPROFILE']
    else:
        return os.path.expanduser('~')

def get_config():
    config_path = os.path.join(get_default_path(), CONFIG_FILE)
    if not os.path.exists(config_path):
        return {}

    with open(config_path, 'r') as f:
        return yaml.load(f)

def now_ms():
    return int(round(time.time() * 1000))

def parse_interface(itf, default_port):
    i = itf.split(':')
    if len(i) == 1:
        return (i[0].strip(), default_port)
    elif len(i) == 2:
        return (i[0].strip(), int(i[1].strip()))
    else:
        raise ValueError("Invalid interface definition: " + itf)

def current_cluster_name(path):
    try:
        with open(os.path.join(path, 'CURRENT'), 'r') as f:
            return f.readline().strip()
    except IOError:
        return None

def switch_cluster(path, new_name):
    with open(os.path.join(path, 'CURRENT'), 'w') as f:
        f.write(new_name + '\n')

def replace_in_file(file, regexp, replace):
    replaces_in_file(file, [(regexp, replace)])

def replaces_in_file(file, replacement_list):
    rs = [ (re.compile(regexp), repl) for (regexp, repl) in replacement_list]
    file_tmp = file + ".tmp"
    with open(file, 'r') as f:
        with open(file_tmp, 'w') as f_tmp:
            for line in f:
                for r, replace in rs:
                    match = r.search(line)
                    if match:
                        line = replace + "\n"
                f_tmp.write(line)
    shutil.move(file_tmp, file)

def replace_or_add_into_file_tail(file, regexp, replace):
    replaces_or_add_into_file_tail(file, [(regexp, replace)])

def replaces_or_add_into_file_tail(file, replacement_list):
    rs = [ (re.compile(regexp), repl) for (regexp, repl) in replacement_list]
    is_line_found = False
    file_tmp = file + ".tmp"
    with open(file, 'r') as f:
        with open(file_tmp, 'w') as f_tmp:
            for line in f:
                for r, replace in rs:
                    match = r.search(line)
                    if match:
                        line = replace + "\n"
                        is_line_found = True
                f_tmp.write(line)
            # In case, entry is not found, and need to be added
            if is_line_found == False:
                f_tmp.write('\n'+ replace + "\n")

    shutil.move(file_tmp, file)

def make_cassandra_env(install_dir, node_path):
    if is_win() and get_version_from_build(node_path=node_path) >= '2.1':
        sh_file = os.path.join(CASSANDRA_CONF_DIR, CASSANDRA_WIN_ENV)
    else:
        sh_file = os.path.join(BIN_DIR, CASSANDRA_SH)
    orig = os.path.join(install_dir, sh_file)
    dst = os.path.join(node_path, sh_file)
    shutil.copy(orig, dst)
    replacements = ""
    if is_win() and get_version_from_build(node_path=node_path) >= '2.1':
        replacements = [
            ('env:CASSANDRA_HOME =', '        $env:CASSANDRA_HOME="%s"' % install_dir),
            ('env:CASSANDRA_CONF =', '    $env:CASSANDRA_CONF="%s"' % os.path.join(node_path, 'conf')),
            ('cp = ".*?env:CASSANDRA_HOME.conf', '    $cp = "$env:CASSANDRA_CONF"')
        ]
    else:
        replacements = [
            ('CASSANDRA_HOME=', '\tCASSANDRA_HOME=%s' % install_dir),
            ('CASSANDRA_CONF=', '\tCASSANDRA_CONF=%s' % os.path.join(node_path, 'conf'))
        ]
    replaces_in_file(dst, replacements)

    # If a cluster-wide cassandra.in.sh file exists in the parent
    # directory, append it to the node specific one:
    cluster_sh_file = os.path.join(node_path, os.path.pardir, 'cassandra.in.sh')
    if os.path.exists(cluster_sh_file):
        append = open(cluster_sh_file).read()
        with open(dst, 'a') as f:
            f.write('\n\n### Start Cluster wide config ###\n')
            f.write(append)
            f.write('\n### End Cluster wide config ###\n\n')

    env = os.environ.copy()
    env['CASSANDRA_INCLUDE'] = os.path.join(dst)
    env['MAX_HEAP_SIZE'] = os.environ.get('CCM_MAX_HEAP_SIZE', '500M')
    env['HEAP_NEWSIZE'] = os.environ.get('CCM_HEAP_NEWSIZE', '50M')

    return env

def make_dse_env(install_dir, node_path):
    env = os.environ.copy()
    env['MAX_HEAP_SIZE'] = os.environ.get('CCM_MAX_HEAP_SIZE', '500M')
    env['HEAP_NEWSIZE'] = os.environ.get('CCM_HEAP_NEWSIZE', '50M')
    env['DSE_HOME'] = os.path.join(install_dir)
    env['DSE_CONF'] = os.path.join(node_path, 'resources', 'dse', 'conf')
    env['CASSANDRA_HOME'] = os.path.join(install_dir, 'resources', 'cassandra')
    env['CASSANDRA_CONF'] = os.path.join(node_path, 'resources', 'cassandra', 'conf')
    env['HADOOP_CONF'] = os.path.join(node_path, 'resources', 'hadoop', 'conf')
    env['HIVE_CONF'] = os.path.join(node_path, 'resources', 'hive', 'conf')
    return env

def check_win_requirements():
    if is_win():
        # Make sure ant.bat is in the path and executable before continuing
        try:
            process = subprocess.Popen('ant.bat', stdout=subprocess.PIPE, stderr=subprocess.STDOUT)
        except Exception as e:
            sys.exit("ERROR!  Could not find or execute ant.bat.  Please fix this before attempting to run ccm on Windows.")

        # Confirm matching architectures
        # 32-bit python distributions will launch 32-bit cmd environments, losing PowerShell execution privileges on a 64-bit system
        if sys.maxsize <= 2**32 and platform.machine().endswith('64'):
            sys.exit("ERROR!  64-bit os and 32-bit python distribution found.  ccm requires matching architectures.")

def is_win():
    return True if sys.platform == "cygwin" or sys.platform == "win32" else False

def join_bin(root, dir, executable):
    return os.path.join(root, dir, platform_binary(executable))

def platform_binary(input):
    return input + ".bat" if is_win() else input

def platform_pager():
    return "more" if sys.platform == "win32" else "less"

def add_exec_permission(path, executable):
    # 1) os.chmod on Windows can't add executable permissions
    # 2) chmod from other folders doesn't work in cygwin, so we have to navigate the shell
    # to the folder with the executable with it and then chmod it from there
    if sys.platform == "cygwin":
        cmd = "cd " + path + "; chmod u+x " + executable
        os.system(cmd)

def parse_path(executable):
    sep = os.sep
    if sys.platform == "win32":
        sep = "\\\\"
    tokens = re.split(sep, executable)
    del tokens[-1]
    return os.sep.join(tokens)

def parse_bin(executable):
    tokens = re.split(os.sep, executable)
    return tokens[-1]

def get_stress_bin(install_dir):
    candidates = [
        os.path.join(install_dir, 'contrib', 'stress', 'bin', 'stress'),
        os.path.join(install_dir, 'tools', 'stress', 'bin', 'stress'),
        os.path.join(install_dir, 'tools', 'bin', 'stress'),
        os.path.join(install_dir, 'tools', 'bin', 'cassandra-stress'),
        os.path.join(install_dir, 'resources', 'cassandra', 'tools', 'bin', 'cassandra-stress')
    ]
    candidates = [platform_binary(s) for s in candidates]

    for candidate in candidates:
        if os.path.exists(candidate):
            stress = candidate
            break
    else:
        raise Exception("Cannot find stress binary (maybe it isn't compiled)")

    # make sure it's executable -> win32 doesn't care
    if sys.platform == "cygwin":
        # Yes, we're unwinding the path join from above.
        path = parse_path(stress)
        short_bin = parse_bin(stress)
        add_exec_permission(path, short_bin)
    elif not os.access(stress, os.X_OK):
        try:
            # try to add user execute permissions
            # os.chmod doesn't work on Windows and isn't necessary unless in cygwin...
            if sys.platform == "cygwin":
                add_exec_permission(path, stress)
            else:
                os.chmod(stress, os.stat(stress).st_mode | stat.S_IXUSR)
        except:
            raise Exception("stress binary is not executable: %s" % (stress,))

    return stress

def isDse(install_dir):
    if install_dir is None:
        raise ArgumentError('Undefined installation directory')

    bin_dir = os.path.join(install_dir, BIN_DIR)

    if not os.path.exists(bin_dir):
        raise ArgumentError('Installation directory does not contain a bin directory')

    dse_script = os.path.join(bin_dir, 'dse')
    return os.path.exists(dse_script)

def validate_install_dir(install_dir):
    if install_dir is None:
        raise ArgumentError('Undefined installation directory')

    # Windows requires absolute pathing on installation dir - abort if specified cygwin style
    if is_win():
        if ':' not in install_dir:
            raise ArgumentError('%s does not appear to be a cassandra or dse installation directory.  Please use absolute pathing (e.g. C:/cassandra.' % install_dir)

    bin_dir = os.path.join(install_dir, BIN_DIR)
    if isDse(install_dir):
        conf_dir = os.path.join(install_dir, DSE_CASSANDRA_CONF_DIR)
    else:
        conf_dir = os.path.join(install_dir, CASSANDRA_CONF_DIR)
    cnd = os.path.exists(bin_dir)
    cnd = cnd and os.path.exists(conf_dir)
    cnd = cnd and os.path.exists(os.path.join(conf_dir, CASSANDRA_CONF))
    if not cnd:
        raise ArgumentError('%s does not appear to be a cassandra or dse installation directory' % install_dir)

def check_socket_available(itf):
    info = socket.getaddrinfo(itf[0], itf[1], socket.AF_UNSPEC, socket.SOCK_STREAM)
    if not info:
        raise UnavailableSocketError("Failed to get address info for [%s]:%s" % itf)

    (family, socktype, proto, canonname, sockaddr) = info[0]
    s = socket.socket(family, socktype)
    s.setsockopt(socket.SOL_SOCKET, socket.SO_REUSEADDR, 1)

    try:
        s.bind(sockaddr)
        s.close()
    except socket.error as msg:
        s.close()
        addr, port = itf
        raise UnavailableSocketError("Inet address %s:%s is not available: %s" % (addr, port, msg))

def interface_is_ipv6(itf):
    info = socket.getaddrinfo(itf[0], itf[1], socket.AF_UNSPEC, socket.SOCK_STREAM)
    if not info:
        raise UnavailableSocketError("Failed to get address info for [%s]:%s" % itf)

    return socket.AF_INET6 == info[0][0]

# note: does not handle collapsing hextets with leading zeros
def normalize_interface(itf):
    if not itf:
        return itf
    ip = itf[0]
    parts = ip.partition('::')
    if '::' in parts:
        missing_hextets = 9 - ip.count(':')
        zeros = '0'.join([':'] * missing_hextets)
        ip = ''.join(['0' if p == '' else zeros if p == '::' else p for p in ip.partition('::')])
    return (ip, itf[1])

def parse_settings(args):
    settings = {}
    for s in args:
        splitted = s.split(':')
        if len(splitted) != 2:
            raise ArgumentError("A new setting should be of the form 'key: value', got" + s)
        val = splitted[1].strip()
        # ok, that's not super beautiful
        if val.lower() == "true":
            val = True
        elif val.lower() == "false":
            val = False
        try:
            val = int(val)
        except ValueError:
            pass
        settings[splitted[0].strip()] = val
    return settings

#
# Copy file from source to destination with reasonable error handling
#
def copy_file(src_file, dst_file):
    try:
        shutil.copy2(src_file, dst_file)
    except (IOError, shutil.Error) as e:
        print_(str(e), file=sys.stderr)
        exit(1)

def copy_directory(src_dir, dst_dir):
    for name in os.listdir(src_dir):
        filename = os.path.join(src_dir, name)
        if os.path.isfile(filename):
            shutil.copy(filename, dst_dir)

def get_version_from_build(install_dir=None, node_path=None):
    if install_dir is None and node_path is not None:
        install_dir = get_install_dir_from_cluster_conf(node_path)
    if install_dir is not None:
        # Binary cassandra installs will have a 0.version.txt file
        version_file = os.path.join(install_dir, '0.version.txt')
        if os.path.exists(version_file):
            with open(version_file) as f:
                return f.read().strip()
        # For DSE look for a dse*.jar and extract the version number
        dse_version = get_dse_version(install_dir)
        if (dse_version is not None):
            return dse_version
        # Source cassandra installs we can read from build.xml
        build = os.path.join(install_dir, 'build.xml')
        with open(build) as f:
            for line in f:
                match = re.search('name="base\.version" value="([0-9.]+)[^"]*"', line)
                if match:
                    return match.group(1)
    raise CCMError("Cannot find version")

def get_dse_version(install_dir):
    for root, dirs, files in os.walk(install_dir):
        for file in files:
            match = re.search('^dse-([0-9.]+)(?:-SNAPSHOT)?\.jar', file)
            if match:
                return match.group(1)
    return None

def get_dse_cassandra_version(install_dir):
    clib = os.path.join(install_dir, 'resources', 'cassandra', 'lib')
    for file in os.listdir(clib):
        if fnmatch.fnmatch(file, 'cassandra-all*.jar'):
            match = re.search('cassandra-all-([0-9.]+)\.jar', file)
            if match:
                return match.group(1)
    raise ArgumentError("Unable to determine Cassandra version")

def get_install_dir_from_cluster_conf(node_path):
    file = os.path.join(os.path.dirname(node_path), "cluster.conf")
    with open(file) as f:
        for line in f:
            match = re.search('install_dir: (.*?)$', line)
            if match:
                return match.group(1)
    return None

<<<<<<< HEAD
def yaml_merge(primary, secondary):
    merged = secondary.copy()
    for k, v in primary.items():
        if k not in merged:
            merged[k] = v
    return merged
=======
def is_dse_cluster(path):
    try:
        with open(os.path.join(path, 'CURRENT'), 'r') as f:
            name = f.readline().strip()
            cluster_path = os.path.join(path, name)
            filename = os.path.join(cluster_path, 'cluster.conf')
            with open(filename, 'r') as f:
                data = yaml.load(f)
            if 'dse_dir' in data:
                return True
    except IOError:
        return False
>>>>>>> cab67c1c
<|MERGE_RESOLUTION|>--- conflicted
+++ resolved
@@ -410,14 +410,13 @@
                 return match.group(1)
     return None
 
-<<<<<<< HEAD
 def yaml_merge(primary, secondary):
     merged = secondary.copy()
     for k, v in primary.items():
         if k not in merged:
             merged[k] = v
     return merged
-=======
+
 def is_dse_cluster(path):
     try:
         with open(os.path.join(path, 'CURRENT'), 'r') as f:
@@ -429,5 +428,4 @@
             if 'dse_dir' in data:
                 return True
     except IOError:
-        return False
->>>>>>> cab67c1c
+        return False