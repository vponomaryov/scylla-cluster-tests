--- conflicted
+++ resolved
@@ -349,13 +349,10 @@
         try:
             stderr = proc.communicate()[1]
         except ValueError:
-<<<<<<< HEAD
             [stdout, stderr] = ['', '']
         if stderr and len(stderr) > 1:
-=======
             stderr = ''
         if len(stderr) > 1:
->>>>>>> 68941686
             print_("[%s ERROR] %s" % (name, stderr.strip()))
 
     # This will return when exprs are found or it timeouts
